import os
from pathlib import Path

import omegaconf
from omegaconf import OmegaConf, ListConfig
from timm.data.constants import IMAGENET_DEFAULT_MEAN, IMAGENET_DEFAULT_STD

from solo.methods.base import BaseMethod
from solo.utils.auto_resumer import AutoResumer
from solo.utils.checkpointer import Checkpointer
from solo.utils.misc import omegaconf_select

try:
    from solo.data.dali_dataloader import ClassificationDALIDataModule
except ImportError:
    _dali_available = False
else:
    _dali_available = True

_N_CLASSES_PER_DATASET = {
    "cifar10": 10,
    "cifar100": 100,
    "cifar10_224": 10,
    "cifar100_224": 100,
    "imagenet": 1000,
    "imagenet100": 100,
    "imagenet2": 1000,
    "imagenet2_100": 100,
    "imagenet_42": 1000,
    "imagenet100_42": 100,
    "tiny": 200,
    "core50": 50,
    "DTD": 47,
    "Flowers102": 102,
    "FGVCAircraft": 100,
    "Food101": 101,
    "OxfordIIITPet": 37,
    "Places365": 365,
    "StanfordCars": 196,
    "STL10": 10,
    "STL10_224": 10,
    "STL10_FG_224": 10,
    "STL10_FG": 10,
    "Places365_h5": 365,
    "SUN397": 397,
<<<<<<< HEAD
    "COIL100": 100
=======
    "Caltech101": 101,
    "imagenet1pct_42": 1000,
    "imagenet10pct_42": 1000,
    "toybox": 348,
    'core50_bg': 11,
    'COIL100': 100

>>>>>>> fb3af3fb
}

_SUPPORTED_DATASETS = [
    "cifar10",
    "cifar100",
    "cifar10_224",
    "cifar100_224",
    "imagenet",
    "imagenet100",
    "imagenet2",
    "imagenet2_100",
    "imagenet_42",
    "imagenet100_42",
    'core50',
    "custom",
    "DTD",
    'Flowers102',
    'FGVCAircraft',
    'Food101',
    'OxfordIIITPet',
    'Places365',
    'StanfordCars',
    "STL10",
    "Places365_h5",
    "SUN397",
<<<<<<< HEAD
    "COIL100"
=======
    "Caltech101",
    "imagenet1pct_42",
    "imagenet10pct_42",
    "toybox",
    "core50_bg",
    "feat",
    "COIL100",
    "STL10_224",
    "STL10_FG_224",
    "STL10_FG",
    "tiny"
>>>>>>> fb3af3fb
]


def add_and_assert_dataset_cfg(cfg: omegaconf.DictConfig) -> omegaconf.DictConfig:
    """Adds specific default values/checks for dataset config.

    Args:
        cfg (omegaconf.DictConfig): DictConfig object.

    Returns:
        omegaconf.DictConfig: same as the argument, used to avoid errors.
    """

    assert not OmegaConf.is_missing(cfg, "data.dataset")
    assert not OmegaConf.is_missing(cfg, "data.train_path")
    assert not OmegaConf.is_missing(cfg, "data.val_path")

    assert cfg.data.dataset in _SUPPORTED_DATASETS, f"Use one of {_SUPPORTED_DATASETS}"

    cfg.data.format = omegaconf_select(cfg, "data.format", "image_folder")
    cfg.data.fraction = omegaconf_select(cfg, "data.fraction", -1)
    cfg.data.train_backgrounds = omegaconf_select(cfg, "data.train_backgrounds", None)
    cfg.data.val_backgrounds = omegaconf_select(cfg, "data.val_backgrounds", None)

    return cfg


def add_and_assert_wandb_cfg(cfg: omegaconf.DictConfig) -> omegaconf.DictConfig:
    """Adds specific default values/checks for wandb config.

    Args:
        cfg (omegaconf.DictConfig): DictConfig object.

    Returns:
        omegaconf.DictConfig: same as the argument, used to avoid errors.
    """

    cfg.wandb = omegaconf_select(cfg, "wandb", {})
    cfg.wandb.enabled = omegaconf_select(cfg, "wandb.enabled", False)
    cfg.wandb.entity = omegaconf_select(cfg, "wandb.entity", None)
    cfg.wandb.project = omegaconf_select(cfg, "wandb.project", "solo-learn")
    cfg.wandb.offline = omegaconf_select(cfg, "wandb.offline", False)

    return cfg


def add_and_assert_lightning_cfg(cfg: omegaconf.DictConfig) -> omegaconf.DictConfig:
    """Adds specific default values/checks for Pytorch Lightning config.

    Args:
        cfg (omegaconf.DictConfig): DictConfig object.

    Returns:
        omegaconf.DictConfig: same as the argument, used to avoid errors.
    """

    cfg.seed = omegaconf_select(cfg, "seed", 5)
    cfg.resume_from_checkpoint = omegaconf_select(cfg, "resume_from_checkpoint", None)
    cfg.strategy = omegaconf_select(cfg, "strategy", None)

    return cfg


def parse_cfg(cfg: omegaconf.DictConfig):
    """Parses feature extractor, dataset, pytorch lightning, linear eval specific and additional args.

    First adds an arg for the pretrained feature extractor, then adds dataset, pytorch lightning
    and linear eval specific args. If wandb is enabled, it adds checkpointer args. Finally, adds
    additional non-user given parameters.

    Returns:
        argparse.Namespace: a namespace containing all args needed for pretraining.
    """

    # default values for checkpointer
    cfg = Checkpointer.add_and_assert_specific_cfg(cfg)

    # default values for auto_resume
    cfg = AutoResumer.add_and_assert_specific_cfg(cfg)

    # default values for dali
    if _dali_available:
        cfg = ClassificationDALIDataModule.add_and_assert_specific_cfg(cfg)

    # assert dataset parameters
    cfg = add_and_assert_dataset_cfg(cfg)

    # default values for wandb
    cfg = add_and_assert_wandb_cfg(cfg)

    # default values for pytorch lightning stuff
    cfg = add_and_assert_lightning_cfg(cfg)

    # early stopping
    cfg.early_stopping = omegaconf_select(cfg, "early_stopping", {})
    cfg.early_stopping.enabled = omegaconf_select(cfg, "early_stopping.enabled", False)
    cfg.early_stopping.patience = omegaconf_select(cfg, "early_stopping.patience", 3)
    cfg.early_stopping.monitor = omegaconf_select(cfg, "early_stopping.monitor", "val_loss")
    cfg.early_stopping.mode = omegaconf_select(cfg, "early_stopping.mode", "min")

    # backbone
    assert not omegaconf.OmegaConf.is_missing(cfg, "backbone.name")
    assert cfg.backbone.name in BaseMethod._BACKBONES

    # backbone kwargs
    cfg.backbone.kwargs = omegaconf_select(cfg, "backbone.kwargs", {})

    cfg.pretrained_feature_extractor = omegaconf_select(cfg, "pretrained_feature_extractor", None)

    # assert not omegaconf.OmegaConf.is_missing(cfg, "pretrained_feature_extractor")

    cfg.pretrain_method = omegaconf_select(cfg, "pretrain_method", None)

    # extra training options
    cfg.auto_augment = omegaconf_select(cfg, "auto_augment", False)
    cfg.label_smoothing = omegaconf_select(cfg, "label_smoothing", 0.0)
    cfg.mixup = omegaconf_select(cfg, "mixup", 0.0)
    cfg.cutmix = omegaconf_select(cfg, "cutmix", 0.0)

    # augmentation related (crop size and custom mean/std values for normalization)
    cfg.data.augmentations = omegaconf_select(cfg, "data.augmentations", {})
    cfg.data.augmentations.crop_size = omegaconf_select(cfg, "data.augmentations.crop_size", 224)
    cfg.data.augmentations.mean = omegaconf_select(
        cfg, "data.augmentations.mean", IMAGENET_DEFAULT_MEAN
    )
    cfg.data.augmentations.std = omegaconf_select(
        cfg, "data.augmentations.std", IMAGENET_DEFAULT_STD
    )

    # extra processing
    if cfg.data.dataset in _N_CLASSES_PER_DATASET:
        cfg.data.num_classes = _N_CLASSES_PER_DATASET[cfg.data.dataset]
    elif cfg.data.dataset == "feat":
        ds_name = Path(cfg.data.train_path).stem.split("_")[1]
        if not ds_name in _N_CLASSES_PER_DATASET:
            raise ValueError(f"Cannot infer dataset from feature path {cfg.data.train_path}")
        cfg.data.num_classes = _N_CLASSES_PER_DATASET[ds_name]
    else:
        # hack to maintain the current pipeline
        # even if the custom dataset doesn't have any labels
        cfg.data.num_classes = max(
            1,
            sum(entry.is_dir() for entry in os.scandir(cfg.data.train_path)),
        )

    if cfg.data.format == "dali":
        assert cfg.data.dataset in ["imagenet100", "imagenet", "custom"]

    # adjust lr according to batch size
    cfg.num_nodes = omegaconf_select(cfg, "num_nodes", 1)
    tl = len(cfg.devices) if isinstance(cfg.devices, ListConfig) else cfg.devices
    scale_factor = cfg.optimizer.batch_size * tl * cfg.num_nodes / 256
    cfg.optimizer.lr = cfg.optimizer.lr * scale_factor

    # extra optimizer kwargs
    cfg.optimizer.kwargs = omegaconf_select(cfg, "optimizer.kwargs", {})
    if cfg.optimizer.name == "sgd":
        cfg.optimizer.kwargs.momentum = omegaconf_select(cfg, "optimizer.kwargs.momentum", 0.9)
    elif cfg.optimizer.name == "lars":
        cfg.optimizer.kwargs.momentum = omegaconf_select(cfg, "optimizer.kwargs.momentum", 0.9)
        cfg.optimizer.kwargs.eta = omegaconf_select(cfg, "optimizer.kwargs.eta", 1e-3)
        cfg.optimizer.kwargs.clip_lr = omegaconf_select(cfg, "optimizer.kwargs.clip_lr", False)
        cfg.optimizer.kwargs.exclude_bias_n_norm = omegaconf_select(
            cfg,
            "optimizer.kwargs.exclude_bias_n_norm",
            False,
        )
    elif cfg.optimizer.name == "adamw":
        cfg.optimizer.kwargs.betas = omegaconf_select(cfg, "optimizer.kwargs.betas", [0.9, 0.999])

    cfg.no_validation = omegaconf_select(cfg, "no_validation", False)
    return cfg<|MERGE_RESOLUTION|>--- conflicted
+++ resolved
@@ -43,17 +43,12 @@
     "STL10_FG": 10,
     "Places365_h5": 365,
     "SUN397": 397,
-<<<<<<< HEAD
-    "COIL100": 100
-=======
     "Caltech101": 101,
     "imagenet1pct_42": 1000,
     "imagenet10pct_42": 1000,
     "toybox": 348,
     'core50_bg': 11,
     'COIL100': 100
-
->>>>>>> fb3af3fb
 }
 
 _SUPPORTED_DATASETS = [
@@ -79,9 +74,6 @@
     "STL10",
     "Places365_h5",
     "SUN397",
-<<<<<<< HEAD
-    "COIL100"
-=======
     "Caltech101",
     "imagenet1pct_42",
     "imagenet10pct_42",
@@ -93,7 +85,6 @@
     "STL10_FG_224",
     "STL10_FG",
     "tiny"
->>>>>>> fb3af3fb
 ]
 
 
