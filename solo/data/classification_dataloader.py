--- conflicted
+++ resolved
@@ -314,12 +314,8 @@
     assert dataset in [
         "cifar10", "cifar100", "stl10", "imagenet", "imagenet100", "custom", "imagenet2", "imagenet2_100", "ego4d",
         "tiny", "cifar10_224", "cifar100_224", "imagenet_42", "imagenet100_42", 'core50', "DTD", 'Flowers102',
-<<<<<<< HEAD
-        'FGVCAircraft', 'Food101', 'OxfordIIITPet', 'Places365', 'StanfordCars', "STL10", "Places365_h5", "SUN397","COIL100"
-=======
-        'FGVCAircraft', 'Food101', 'OxfordIIITPet', 'Places365', 'StanfordCars', "STL10", "Places365_h5", "SUN397",
+        'FGVCAircraft', 'Food101', 'OxfordIIITPet', 'Places365', 'StanfordCars', "STL10", "Places365_h5", "SUN397","COIL100",
         "Caltech101", "imagenet1pct_42", "imagenet10pct_42", "toybox", 'core50_bg'
->>>>>>> 02f1b3a2
     ]
 
     if dataset in ["cifar10", "cifar100", "cifar10_224", "cifar100_224"]:
@@ -340,11 +336,7 @@
             transform=T_val,
         )
     elif dataset in ['DTD', 'Flowers102', 'FGVCAircraft', 'Food101', 'OxfordIIITPet', 'Places365', 'StanfordCars',
-<<<<<<< HEAD
-                     'STL10']:
-=======
                      'STL10', 'SUN397', 'Caltech101']:
->>>>>>> 02f1b3a2
         DatasetClass = vars(torchvision.datasets)[dataset]
 
         if dataset == "StanfordCars" and download:
